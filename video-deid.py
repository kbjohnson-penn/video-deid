--- conflicted
+++ resolved
@@ -1,11 +1,6 @@
-<<<<<<< HEAD
-import sys
-import cv2
-=======
 import os
 import argparse
 from tqdm import tqdm
->>>>>>> fd417424
 import numpy as np
 import logging
 from collections import defaultdict, deque
@@ -45,48 +40,6 @@
     return frame
 
 
-<<<<<<< HEAD
-def process_video(video_path, keypoints_file_path):
-    logging.info(f"Starting video processing for {video_path}")
-
-    try:
-        cap = cv2.VideoCapture(video_path)
-        if not cap.isOpened():
-            logging.error(f"Unable to open video file: {video_path}")
-            return
-
-        width = int(cap.get(cv2.CAP_PROP_FRAME_WIDTH))
-        height = int(cap.get(cv2.CAP_PROP_FRAME_HEIGHT))
-        frame_rate = cap.get(cv2.CAP_PROP_FPS)
-        total_frames = int(cap.get(cv2.CAP_PROP_FRAME_COUNT))
-
-        fourcc = cv2.VideoWriter_fourcc(*'mp4v')
-        out = cv2.VideoWriter("processed_temp.mp4", fourcc,
-                              frame_rate, (width, height))
-
-        keypoints_generator = read_keypoints(keypoints_file_path)
-        frame_count = 0
-        update_interval = 100  # Adjust as needed
-        last_keypoints = None  # Store the last known keypoints
-
-        while True:
-            ret, frame = cap.read()
-            if not ret:
-                logging.info("No more frames to read from video.")
-                break
-
-            frame_count += 1
-            if frame_count % update_interval == 0:
-                percentage = (frame_count / total_frames) * 100
-                logging.info(
-                    f"Processing frame {frame_count}/{total_frames} ({percentage:.2f}%)")
-
-            try:
-                keypoints = next(keypoints_generator, None)
-                if keypoints is None:
-                    keypoints = last_keypoints  # Use the last known keypoints if current are missing
-                    if keypoints is None:
-=======
 def scale_keypoints(keypoints, width, height):
     """
     Scales keypoints to the frame dimensions.
@@ -358,7 +311,6 @@
                         # Calculate the time in the video
                         time_in_video = calculate_time(frame_number, fps)
                         # Log the frame number, the time in the video, and the lack of keypoints
->>>>>>> fd417424
                         logging.warning(
                             f"No facial keypoints found for frame {frame_number} at time {time_in_video} seconds. Keypoints: {face_keypoints}")
                         # Define the output file name
@@ -387,10 +339,6 @@
             print("Invalid frame")
         frame_number += 1
 
-<<<<<<< HEAD
-    logging.info(
-        f"Video processing completed. Output saved to processed_temp.mp4")
-=======
     # Close the progress bar if show_progress is True
     if show_progress:
         progress_bar.close()
@@ -399,7 +347,6 @@
     cap.release()
     out.release()
     cv2.destroyAllWindows()
->>>>>>> fd417424
 
 
 def combine_audio_video(audio_path, video_path, output_path):
@@ -430,29 +377,6 @@
         logging.error(f"Error combining audio and video: {e}")
 
 
-<<<<<<< HEAD
-def main():
-    video_path = sys.argv[1]
-    keypoints_file_path = sys.argv[2]
-    processed_audio_path = sys.argv[3]
-    final_processed_video_path = sys.argv[4]
-
-    process_video(video_path, keypoints_file_path)
-    combine_audio_video(processed_audio_path,
-                        "processed_temp.mp4", final_processed_video_path)
-
-
-if __name__ == "__main__":
-    # Ensure the correct number of arguments are provided
-    num_args = len(sys.argv) - 1
-    if num_args != 4:
-        print("Usage: python video-deid.py <original_video_path> <video_keypoints.txt> <processed_audio_path> <output_video_path>")
-        sys.exit(1)
-
-    # Execute the main function
-    main()
-    sys.exit(0)
-=======
 def make_directory(path):
     """
     Creates a directory if it does not exist.
@@ -551,5 +475,4 @@
     None
     """
 
-    main()
->>>>>>> fd417424
+    main()